import logging
from uuid import UUID

from hetdesrun.models.wiring import InputWiring, OutputWiring
<<<<<<< HEAD
from hetdesrun.structure.models import Sink, Source
from hetdesrun.structure.structure_service import (
=======
from hetdesrun.structure.models import CompleteStructure, Sink, Source
from hetdesrun.structure.vst_structure_service import (
    delete_structure,
>>>>>>> b1b6207f
    get_collection_of_sinks_from_db,
    get_collection_of_sources_from_db,
)

logger = logging.getLogger(__name__)


def get_virtual_sources_and_sinks_from_structure_service(
    input_id_list: list[str], output_id_list: list[str]
) -> tuple[dict[UUID, Source], dict[UUID, Sink]]:
    referenced_sources = get_collection_of_sources_from_db(
        [UUID(input_id) for input_id in input_id_list]
    )
    referenced_sinks = get_collection_of_sinks_from_db(
        [UUID(output_id) for output_id in output_id_list]
    )

    return referenced_sources, referenced_sinks


def get_enumerated_ids_of_vst_sources_or_sinks(
    wirings: list[InputWiring] | list[OutputWiring],
) -> tuple[list[int], list[str]]:
    indices, ref_ids = [], []
    for i, wiring in enumerate(wirings):
        if wiring.adapter_id == "virtual-structure-adapter":  # type: ignore[attr-defined]
            indices.append(i)
            ref_ids.append(wiring.ref_id)  # type: ignore[attr-defined]
    return indices, ref_ids<|MERGE_RESOLUTION|>--- conflicted
+++ resolved
@@ -2,14 +2,8 @@
 from uuid import UUID
 
 from hetdesrun.models.wiring import InputWiring, OutputWiring
-<<<<<<< HEAD
 from hetdesrun.structure.models import Sink, Source
-from hetdesrun.structure.structure_service import (
-=======
-from hetdesrun.structure.models import CompleteStructure, Sink, Source
 from hetdesrun.structure.vst_structure_service import (
-    delete_structure,
->>>>>>> b1b6207f
     get_collection_of_sinks_from_db,
     get_collection_of_sources_from_db,
 )
