--- conflicted
+++ resolved
@@ -41,7 +41,6 @@
     if isinstance(db_url_to_use, SecretStr):
         db_url_to_use = db_url_to_use.get_secret_value()
 
-<<<<<<< HEAD
     db_url_str = str(db_url_to_use) if isinstance(db_url_to_use, URL) else db_url_to_use
 
     # Parse the DB URL into a URL object to inspect its components
@@ -92,17 +91,6 @@
     engine = create_async_engine(
         db_url_str,
         **engine_kwargs,  # Pass the adjusted engine arguments
-=======
-    engine = create_engine(  # type: ignore
-        str(db_url_to_use),
-        future=True,
-        json_serializer=dumps,
-        **(
-            {"pool_size": get_config().sqlalchemy_pool_size}
-            if not str(db_url_to_use).startswith("sqlite://")
-            else {}
-        ),
->>>>>>> b0fa6b45
     )
 
     logger.debug("Created DB Engine with url: %s", repr(engine.url))
