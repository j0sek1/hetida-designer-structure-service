"""Models for runtime execution endpoint"""

import datetime
import traceback as tb
from enum import Enum, StrEnum
from typing import Any
from uuid import UUID, uuid4

from pydantic import BaseModel, Field, root_validator, validator

from hetdesrun.datatypes import AdvancedTypesOutputSerializationConfig
from hetdesrun.models.base import Result
from hetdesrun.models.code import CodeModule, NonEmptyValidStr, ShortNonEmptyValidStr
from hetdesrun.models.component import ComponentRevision
from hetdesrun.models.repr_reference import ReproducibilityReference
from hetdesrun.models.wiring import OutputWiring, WorkflowWiring
from hetdesrun.models.workflow import WorkflowNode
from hetdesrun.reference_context import (
    get_deepcopy_of_reproducibility_reference_context,
)
from hetdesrun.runtime.exceptions import ComponentException, RuntimeExecutionError
from hetdesrun.utils import Type, check_explicit_utc

HIERARCHY_SEPARATOR = "\\"


class ExecutionEngine(Enum):
    # Currently only built-in execution engine
    Plain = "plain"


class PerformanceMeasuredStep(BaseModel):
    name: str
    start: datetime.datetime | None = None
    end: datetime.datetime | None = None
    duration: datetime.timedelta | None = None

    @classmethod
    def create_and_begin(cls, name: str) -> "PerformanceMeasuredStep":
        new_step = cls(name=name)
        new_step.begin()
        return new_step

    @validator("start")
    def start_utc_datetime(cls, start):  # type: ignore
        if not check_explicit_utc(start):
            raise ValueError("start datetime for measurement must be explicit utc")
        return start

    @validator("end")
    def end_utc_datetime(cls, end):  # type: ignore
        if not check_explicit_utc(end):
            raise ValueError("end datetime for measurement must be explicit utc")
        return end

    def begin(self) -> None:
        self.start = datetime.datetime.now(datetime.timezone.utc)

    def stop(self) -> None:
        if self.start is None:
            raise ValueError(f"Cannot stop measurement {self.name} if it was not started before!")

        self.end = datetime.datetime.now(datetime.timezone.utc)
        self.duration = self.end - self.start


class AllMeasuredSteps(BaseModel):
    internal_full: PerformanceMeasuredStep | None = None
    prepare_execution_input: PerformanceMeasuredStep | None = None
    run_execution_input: PerformanceMeasuredStep | None = None
    runtime_service_handling: PerformanceMeasuredStep | None = None
    pure_execution: PerformanceMeasuredStep | None = None
    load_data: PerformanceMeasuredStep | None = None
    send_data: PerformanceMeasuredStep | None = None


class ConfigurationInput(BaseModel):
    """Options changing how a workflow will be executed"""

    name: str | None = None
    engine: ExecutionEngine = Field(
        ExecutionEngine.Plain,
        description="one of " + ", ".join(['"' + x.value + '"' for x in list(ExecutionEngine)]),
        example=ExecutionEngine.Plain,
    )
    run_pure_plot_operators: bool = Field(
        True,
        description=(
            "Whether operators marked as Plotting component should be actually run. "
            "If False their (then only) PlotlyJson Outputs will instead be set directly "
            "to empty dictionaries."
        ),
    )
    return_individual_node_results: bool = False


class WorkflowExecutionInput(BaseModel):
    code_modules: list[CodeModule] = Field(
        ..., description="The code modules which are used/referenced by the components."
    )
    components: list[ComponentRevision] = Field(
        ...,
        title="Used components",
        description="List of References to all used elementary components",
    )
    workflow: WorkflowNode = Field(
        ...,
        title="Workflow Root Node",
        description="A Workflow with all its components and sub workflows",
    )
    configuration: ConfigurationInput = Field(
        ..., description="Configuration for the open ends of a workflow"
    )

    workflow_wiring: WorkflowWiring = Field(
        ..., description=("Note that also workflow_wiring can provide inputs directly.")
    )

    job_id: UUID = Field(default_factory=uuid4)
    trafo_id: UUID = Field(
        ...,
        description=(
            "The uuid of the original (root) transformation revision that is to be "
            "executed. Note that this does not have to be equal to the highest level WorkflowNode "
            " id in the workflow field, since for example components get wrapped. This is primarily"
            " used for logging and providing context information."
        ),
    )

    @validator("components")
    def components_unique(cls, components: list[ComponentRevision]) -> list[ComponentRevision]:
        if len({c.uuid for c in components}) != len(components):
            raise ValueError("Components not unique!")
        return components

    @validator("code_modules")
    def code_modules_unique(cls, code_modules: list[CodeModule]) -> list[CodeModule]:
        if len({c.uuid for c in code_modules}) != len(code_modules):
            raise ValueError("Code Modules not unique!")
        return code_modules

    @root_validator(skip_on_failure=True)
    def check_wiring_complete(cls, values: dict) -> dict:
        """Every (non-constant) required Workflow input/output must be wired

        Checks whether there is a wiring for every non-constant required workflow input
        and for every workflow output and whether there is a non-constant workflow input for each
        input wiring and a workflow output for each output wiring.
        """

        try:
            wiring: WorkflowWiring = values["workflow_wiring"]
            workflow: WorkflowNode = values["workflow"]
        except KeyError as e:
            raise ValueError(
                "Cannot check if wiring is complete if "
                "one of the attributes 'wiring' or 'workflow' is missing!"
            ) from e

        # Check that every Workflow Input is wired:
        wired_input_names = {inp_wiring.workflow_input_name for inp_wiring in wiring.input_wirings}
        dynamic_required_wf_input_names = [
            wfi.name for wfi in workflow.inputs if wfi.constant is False and wfi.default is False
        ]
        for wf_input_name in dynamic_required_wf_input_names:
            if not wf_input_name in wired_input_names:
                raise ValueError(
                    f"Wiring Incomplete: Workflow Input '{wf_input_name}' has no wiring!"
                )

        dynamic_optional_wf_input_names = [
            wfi.name for wfi in workflow.inputs if wfi.constant is False and wfi.default is True
        ]
        for wired_input_name in wired_input_names:
            if (
                wired_input_name
                not in dynamic_required_wf_input_names + dynamic_optional_wf_input_names
            ):
                raise ValueError(
                    f"Wiring does not match: There is no workflow input '{wired_input_name}'!"
                )

        wired_output_names = {
            outp_wiring.workflow_output_name for outp_wiring in wiring.output_wirings
        }

        for wf_output in workflow.outputs:
            if not wf_output.name in wired_output_names:
                # Automatically add missing output wirings (make them direct provisioning outputs)
                wiring.output_wirings.append(
                    OutputWiring(
                        workflow_output_name=wf_output.name,
                        adapter_id=1,
                    )
                )

        wf_output_names = [wfo.name for wfo in workflow.outputs]
        for wired_output_name in wired_output_names:
            if wired_output_name not in wf_output_names:
                raise ValueError(
                    f"Wiring does not match: There is no workflow output '{wired_output_name}'!"
                )

        return values

    Config = AdvancedTypesOutputSerializationConfig  # enable Serialization of some advanced types


class TransformationInfo(BaseModel):
    id: str  # noqa: A003
    name: NonEmptyValidStr
    tag: ShortNonEmptyValidStr
    type: Type  # noqa: A003


class HierarchyInWorkflow(BaseModel):
    by_name: list[NonEmptyValidStr]
    by_id: list[UUID]

    @classmethod
    def from_hierarchy_strings(
        cls, hierarchical_name_string: str, hierarchical_id_string: str
    ) -> "HierarchyInWorkflow":
        if (
            hierarchical_name_string.count(HIERARCHY_SEPARATOR) < 2
            or hierarchical_id_string.count(HIERARCHY_SEPARATOR) < 2
        ):
            raise ValueError(
                f'The number of "{HIERARCHY_SEPARATOR}" occurences in '
                f'hierarchical name string "{hierarchical_name_string}" or '
                f'hierarchical id string "{hierarchical_id_string}" is < 2 and thus too small!'
            )
        return HierarchyInWorkflow(
            by_name=hierarchical_name_string.split(HIERARCHY_SEPARATOR)[1:-1],
            by_id=[
                UUID(operator_id)
                for operator_id in hierarchical_id_string.split(HIERARCHY_SEPARATOR)[1:-1]
            ],
        )


class OperatorInfo(BaseModel):
    transformation_info: TransformationInfo
    hierarchy_in_workflow: HierarchyInWorkflow

    @classmethod
    def from_runtime_execution_error(cls, error: RuntimeExecutionError) -> "OperatorInfo":
        return OperatorInfo(
            transformation_info=TransformationInfo(
                id=error.currently_executed_transformation_id,
                name=error.currently_executed_transformation_name,
                tag=error.currently_executed_transformation_tag,
                type=error.currently_executed_transformation_type,
            ),
            hierarchy_in_workflow=HierarchyInWorkflow.from_hierarchy_strings(
                hierarchical_name_string=error.currently_executed_hierarchical_operator_name,
                hierarchical_id_string=error.currently_executed_hierarchical_operator_id,
            ),
        )


class ErrorLocation(BaseModel):
    file: str
    function_name: str
    line_number: int


class ProcessStage(StrEnum):
    """ "Stages of the execution process."""

    PARSING_WORKFLOW = "PARSING_WORKFLOW"
    RESOLVE_VIRTUAL_STRUCTURE_WIRINGS = "RESOLVE_VIRTUAL_STRUCTURE_WIRINGS"
    LOADING_DATA_FROM_ADAPTERS = "LOADING_DATA_FROM_ADAPTERS"
    PARSING_LOADED_DATA = "PARSING_LOADED_DATA"
    EXECUTING_COMPONENT_CODE = "EXECUTING_COMPONENT_CODE"
    SENDING_DATA_TO_ADAPTERS = "SENDING_DATA_TO_ADAPTERS"
    ENCODING_RESULTS_TO_JSON = "ENCODING_RESULTS_TO_JSON"


class WorkflowExecutionError(BaseModel):
    type: str  # noqa: A003
    error_code: int | str | None = None
    message: str
    extra_information: dict | None = None
    process_stage: ProcessStage | None = None
    operator_info: OperatorInfo | None = None
    location: ErrorLocation


def get_location_of_exception(exception: Exception | BaseException) -> ErrorLocation:
    last_trace = tb.extract_tb(exception.__traceback__)[-1]
    return ErrorLocation(
<<<<<<< HEAD
        file=(
            last_trace.filename
            if last_trace.filename != "<string>"
            else "COMPONENT CODE"
        ),
=======
        file=(last_trace.filename if last_trace.filename != "<string>" else "COMPONENT CODE"),
>>>>>>> b1c32bb9
        function_name=last_trace.name,
        line_number=last_trace.lineno,
    )


class WorkflowExecutionInfo(BaseModel):
    error: WorkflowExecutionError | None = Field(None, description="error string")
    output_results_by_output_name: dict[str, Any] = Field(
        ...,
        description="Results at the workflow outputs as a dictionary by name of workflow output",
    )
    traceback: str | None = Field(None, description="traceback")
    job_id: UUID

    measured_steps: AllMeasuredSteps = AllMeasuredSteps()

    @classmethod
    def from_exception(
        cls,
        exception: Exception,
        process_stage: ProcessStage,
        job_id: UUID,
        cause: BaseException | None,
    ) -> "WorkflowExecutionInfo":
        return WorkflowExecutionInfo(
            error=WorkflowExecutionError(
<<<<<<< HEAD
                type=(
                    type(exception).__name__ if cause is None else type(cause).__name__
                ),
=======
                type=(type(exception).__name__ if cause is None else type(cause).__name__),
>>>>>>> b1c32bb9
                message=str(exception) if cause is None else str(cause),
                extra_information=(
                    exception.extra_information
                    if isinstance(exception, ComponentException)
                    else None
                ),
                error_code=(
<<<<<<< HEAD
                    exception.error_code
                    if isinstance(exception, ComponentException)
                    else None
=======
                    exception.error_code if isinstance(exception, ComponentException) else None
>>>>>>> b1c32bb9
                ),
                process_stage=process_stage,
                operator_info=(
                    OperatorInfo.from_runtime_execution_error(exception)
                    if isinstance(exception, RuntimeExecutionError)
                    else None
                ),
                location=(
                    get_location_of_exception(exception)
                    if cause is None
                    else get_location_of_exception(cause)
                ),
            ),
            traceback=tb.format_exc(),
            output_results_by_output_name={},
            job_id=job_id,
        )

    Config = AdvancedTypesOutputSerializationConfig  # enable Serialization of some advanced types


class WorkflowExecutionResult(WorkflowExecutionInfo):
    result: Result = Field(
        ...,
        description="one of " + ", ".join(['"' + x.value + '"' for x in list(Result)]),
        example=Result.OK,
    )
    node_results: str | None = Field(
        None,
        description=(
            "Individual results of all executed nodes as concatenated str."
            " This uses str() on the Python objects which may be an abbreviated representation"
            " (e.g. Pandas objects). Will only be used if the corresponding configuration flag is"
            " set to true."
        ),
    )
    resolved_reproducibility_references: ReproducibilityReference = Field(
        default_factory=get_deepcopy_of_reproducibility_reference_context,
        description="Resolved references to information needed to reproduce an execution result."
        "The provided data can be used to replace data that would usually be produced at runtime.",
    )

    @classmethod
    def from_exception(
        cls,
        exception: Exception,
        process_stage: ProcessStage,
        job_id: UUID,
        cause: BaseException | None = None,
        node_results: str | None = None,
    ) -> "WorkflowExecutionResult":
        # Access the current context to retrieve resolved reproducibility references
        repr_reference = get_deepcopy_of_reproducibility_reference_context()

        return WorkflowExecutionResult(
            **super().from_exception(exception, process_stage, job_id, cause).dict(),
            result="failure",
            node_results=node_results,
            resolved_reproducibility_references=repr_reference,
        )<|MERGE_RESOLUTION|>--- conflicted
+++ resolved
@@ -290,15 +290,7 @@
 def get_location_of_exception(exception: Exception | BaseException) -> ErrorLocation:
     last_trace = tb.extract_tb(exception.__traceback__)[-1]
     return ErrorLocation(
-<<<<<<< HEAD
-        file=(
-            last_trace.filename
-            if last_trace.filename != "<string>"
-            else "COMPONENT CODE"
-        ),
-=======
         file=(last_trace.filename if last_trace.filename != "<string>" else "COMPONENT CODE"),
->>>>>>> b1c32bb9
         function_name=last_trace.name,
         line_number=last_trace.lineno,
     )
@@ -325,13 +317,7 @@
     ) -> "WorkflowExecutionInfo":
         return WorkflowExecutionInfo(
             error=WorkflowExecutionError(
-<<<<<<< HEAD
-                type=(
-                    type(exception).__name__ if cause is None else type(cause).__name__
-                ),
-=======
                 type=(type(exception).__name__ if cause is None else type(cause).__name__),
->>>>>>> b1c32bb9
                 message=str(exception) if cause is None else str(cause),
                 extra_information=(
                     exception.extra_information
@@ -339,13 +325,7 @@
                     else None
                 ),
                 error_code=(
-<<<<<<< HEAD
-                    exception.error_code
-                    if isinstance(exception, ComponentException)
-                    else None
-=======
                     exception.error_code if isinstance(exception, ComponentException) else None
->>>>>>> b1c32bb9
                 ),
                 process_stage=process_stage,
                 operator_info=(
