import json
import logging
from collections import defaultdict, deque
from collections.abc import Sequence
from typing import Any
from uuid import UUID

<<<<<<< HEAD
from sqlalchemy import Table, delete, select
=======
from sqlalchemy import Table, delete
from sqlalchemy.exc import IntegrityError
>>>>>>> 8fa1fc92

from hetdesrun.persistence.db_engine_and_session import SQLAlchemySession, get_session
from hetdesrun.persistence.structure_service_dbmodels import (
    ElementTypeOrm,
    SinkOrm,
    SourceOrm,
    ThingNodeOrm,
    thingnode_sink_association,
    thingnode_source_association,
)
from hetdesrun.structure.db.exceptions import (
    DBAssociationError,
    DBFetchError,
    DBIntegrityError,
    DBUpdateError,
)
from hetdesrun.structure.models import (
    CompleteStructure,
    ElementType,
    Sink,
    Source,
    ThingNode,
)

logger = logging.getLogger(__name__)

# Fetch Functions


def fetch_all_element_types(session: SQLAlchemySession) -> list[ElementTypeOrm]:
<<<<<<< HEAD
    element_types = session.execute(select(ElementTypeOrm)).scalars().all()
    logger.debug("Fetched %d element types from the database.", len(element_types))
    return element_types


def fetch_all_thing_nodes(session: SQLAlchemySession) -> list[ThingNodeOrm]:
    thing_nodes = session.execute(select(ThingNodeOrm)).scalars().all()
    logger.debug("Fetched %d thing nodes from the database", len(thing_nodes))
    return thing_nodes


def fetch_all_sources(session: SQLAlchemySession) -> list[SourceOrm]:
    sources = session.execute(select(SourceOrm)).scalars().all()
    logger.debug("Fetched %d sources from the database.", len(sources))
    return sources


def fetch_all_sinks(session: SQLAlchemySession) -> list[SinkOrm]:
    sinks = session.execute(select(SinkOrm)).scalars().all()
    logger.debug("Fetched %d sinks from the database.", len(sinks))
    return sinks
=======
    try:
        element_types = session.query(ElementTypeOrm).all()
        logger.debug("Fetched %d element types from the database.", len(element_types))
        return element_types
    except Exception as e:
        msg = f"Error fetching element types from the database: {str(e)}"
        logger.error(msg)
        raise DBFetchError(msg) from e


def fetch_all_thing_nodes(session: SQLAlchemySession) -> list[ThingNodeOrm]:
    try:
        thing_nodes = session.query(ThingNodeOrm).all()
        logger.debug("Fetched %d thing nodes from the database", len(thing_nodes))
        return thing_nodes
    except Exception as e:
        msg = f"Error fetching thing nodes from the database: {str(e)}"
        logger.error(msg)
        raise DBFetchError(msg) from e


def fetch_all_sources(session: SQLAlchemySession) -> list[SourceOrm]:
    try:
        sources = session.query(SourceOrm).all()
        logger.debug("Fetched %d sources from the database.", len(sources))
        return sources
    except Exception as e:
        msg = f"Error fetching sources from the database: {str(e)}"
        logger.error(msg)
        raise DBFetchError(msg) from e


def fetch_all_sinks(session: SQLAlchemySession) -> list[SinkOrm]:
    try:
        sinks = session.query(SinkOrm).all()
        logger.debug("Fetched %d sinks from the database.", len(sinks))
        return sinks
    except Exception as e:
        msg = f"Error fetching sinks from the database: {str(e)}"
        logger.error(msg)
        raise DBFetchError(msg) from e
>>>>>>> 8fa1fc92


# Structure Services
def orm_load_structure_from_json_file(
    file_path: str,
) -> CompleteStructure:
    logger.debug("Loading structure from JSON file at %s.", file_path)
    try:
        with open(file_path) as file:
            structure_json = json.load(file)
        logger.debug("Successfully loaded JSON from %s.", file_path)
        complete_structure = CompleteStructure(**structure_json)
        logger.debug("Successfully created CompleteStructure from JSON data.")
        return complete_structure
    except Exception as e:
        logger.error("Failed to load or parse structure from %s: %s", file_path, str(e))
        raise


def sort_thing_nodes_from_db(
    thing_nodes: list[ThingNode], existing_thing_nodes: dict[str, ThingNodeOrm]
) -> dict[int, list[ThingNode]]:
    """
    This function sorts a list of ThingNodes into hierarchical levels using
    existing ThingNode data fetched from the database. It ensures that the
    existing database IDs are retained for each node. The function does not directly
    access the database but relies on the provided existing_thing_nodes.
    """
    logger.debug("Starting to sort ThingNodes into hierarchical levels.")
    logger.debug("Number of ThingNodes to process: %d", len(thing_nodes))
    logger.debug("Number of existing ThingNodes: %d", len(existing_thing_nodes))

    # Map existing ThingNodes from the database to a dictionary using a unique key
    existing_node_map = {
        (node.stakeholder_key or "") + (node.external_id or ""): node
        for node in existing_thing_nodes.values()
    }

    logger.debug("Mapped existing ThingNodes to keys: %s", list(existing_node_map.keys()))

    # Assign existing IDs to new nodes if they match by stakeholder_key + external_id
    for node in thing_nodes:
        key = node.stakeholder_key + node.external_id
        existing_node = existing_node_map.get(key)
        if existing_node:
            node.id = existing_node.id  # Retain the existing ID for the node
            logger.debug("Node %s matched with existing node, ID retained: %s", node.name, node.id)

    # Initialize a dictionary to hold the children of each node, and an empty list for root nodes
    children_by_node_id: dict[UUID, list[ThingNode]] = {node.id: [] for node in thing_nodes}
    root_nodes = []

    # Iterate through each node to populate the children list or identify root nodes
    for node in thing_nodes:
        if node.parent_node_id:
            if node.parent_node_id not in children_by_node_id:
                children_by_node_id[node.parent_node_id] = []
            children_by_node_id[node.parent_node_id].append(node)
            logger.debug("Node %s added as child to parent ID: %s", node.name, node.parent_node_id)
        else:
            root_nodes.append(node)
            logger.debug("Node %s identified as root node.", node.name)

    # Dictionary to hold nodes sorted by their hierarchical levels
    sorted_nodes_by_level = defaultdict(list)
    # Queue for breadth-first traversal, starting with root nodes
    queue = deque([(root_nodes, 0)])

    # Perform breadth-first traversal to sort nodes by levels
    while queue:
        current_level_nodes, level = queue.popleft()
        next_level_nodes = []

        logger.debug("Processing level %d with %d nodes.", level, len(current_level_nodes))

        for node in current_level_nodes:
            # Add the current node to its respective level in the sorted dictionary
            sorted_nodes_by_level[level].append(node)
            if node.id in children_by_node_id:
                # Sort the children nodes by their external_id
                children_by_node_id[node.id].sort(key=lambda x: x.external_id)
                # Prepare the nodes for the next level of traversal
                next_level_nodes.extend(children_by_node_id[node.id])

                logger.debug(
                    "Node %s at level %d has %d children.",
                    node.name,
                    level,
                    len(children_by_node_id[node.id]),
                )

        if next_level_nodes:
            logger.debug("Queueing %d nodes for next level %d.", len(next_level_nodes), level + 1)
            # Queue the next level nodes for processing
            queue.append((next_level_nodes, level + 1))

    logger.debug("Completed sorting ThingNodes into hierarchical levels.")
    return sorted_nodes_by_level


def fill_all_thingnode_element_type_ids_from_db(
    thing_nodes: list[ThingNode], existing_element_types: dict[str, ElementTypeOrm]
) -> None:
    """
    This function fills the element_type_id for each ThingNode using element types
    that have already been fetched from the database. The function itself does not
    query the database but relies on the provided existing_element_types.
    """
    logger.debug(
        "Filling element_type_id for each ThingNode using existing element types from the database."
    )
    for node in thing_nodes:
        if node.element_type_external_id:
            key = node.stakeholder_key + node.element_type_external_id
            db_et = existing_element_types.get(key)
            if db_et:
                node.element_type_id = db_et.id
                logger.debug(
                    "Set element_type_id %s for ThingNode with external_id %s.",
                    db_et.id,
                    node.external_id,
                )


def fill_all_thingnode_parent_uuids_from_db(
    thing_nodes: list[ThingNode], existing_thing_nodes: dict[str, ThingNodeOrm]
) -> None:
    """
    This function assigns parent_node_id for each ThingNode using parent nodes
    that have already been fetched from the database. It does not perform any direct
    database operations but works with the provided existing_thing_nodes.
    """
    logger.debug(
        "Assigning parent_node_id for each ThingNode using existing parent nodes from the database."
    )
    for node in thing_nodes:
        if node.parent_external_node_id:
            key = node.stakeholder_key + node.parent_external_node_id
            db_parent_tn = existing_thing_nodes.get(key)
            if db_parent_tn:
                node.parent_node_id = db_parent_tn.id
                logger.debug(
                    "Set parent_node_id for ThingNode with external_id %s.",
                    node.external_id,
                )
            else:
                # If the parent node is not found in the existing_thing_nodes,
                # use a generator expression to search through thing_nodes.
                # The generator searches for the first node that matches
                # both the parent_external_node_id and stakeholder_key.
                parent_node = next(
                    (
                        n
                        for n in thing_nodes
                        if n.external_id == node.parent_external_node_id
                        and n.stakeholder_key == node.stakeholder_key
                    ),
                    None,
                )
                if parent_node:
                    node.parent_node_id = parent_node.id
                    logger.debug(
                        "Found parent node in thing_nodes and set parent_node_id %s"
                        "for ThingNode with external_id %s.",
                        parent_node.id,
                        node.external_id,
                    )


def fill_source_sink_associations_db(
    complete_structure: CompleteStructure, session: SQLAlchemySession
) -> None:
    """
    Establishes associations between ThingNodes and their corresponding Sources and Sinks
    based on existing records in the database.

    This function ensures that all sources and sinks within the provided CompleteStructure
    are correctly associated with their respective ThingNodes in the database. It first
    retrieves existing ThingNodes, Sources, and Sinks from the database and maps them using
    their stakeholder keys and external IDs. Then, for each Source and Sink in the
    CompleteStructure, it checks whether an association with a ThingNode already exists in
    the database. If not, the function creates the necessary association.
    """

    logger.debug(
        "Establishing associations between ThingNodes and their corresponding Sources and Sinks."
    )
    try:
        existing_thing_nodes = {
            tn.stakeholder_key + tn.external_id: tn for tn in session.query(ThingNodeOrm).all()
        }
        logger.debug(
            "Fetched %d existing ThingNodes from the database.",
            len(existing_thing_nodes),
        )

<<<<<<< HEAD
    existing_thing_nodes = {
        tn.stakeholder_key + tn.external_id: tn
        for tn in session.execute(select(ThingNodeOrm)).scalars().all()
    }
    logger.debug(
        "Fetched %d existing ThingNodes from the database.",
        len(existing_thing_nodes),
    )

    existing_sources: dict[str, SourceOrm | SinkOrm] = {
        src.stakeholder_key + src.external_id: src
        for src in session.execute(select(SourceOrm)).scalars().all()
    }
    logger.debug(
        "Fetched %d existing Sources from the database.",
        len(existing_sources),
    )

    existing_sinks: dict[str, SourceOrm | SinkOrm] = {
        snk.stakeholder_key + snk.external_id: snk
        for snk in session.execute(select(SinkOrm)).scalars().all()
    }
    logger.debug(
        "Fetched %d existing Sinks from the database.",
        len(existing_sinks),
    )

    def process_db_associations(
        entities: list[Source | Sink],
        existing_entities: dict[str, SourceOrm | SinkOrm],
        assoc_table: Table,
        entity_key: str,
    ) -> None:
        logger.debug("Processing associations for %d entities.", len(entities))
        for entity in entities:
            if not entity.thing_node_external_ids:
                logger.debug(
                    "Skipping entity with external_id %s as it has no associated ThingNodes.",
                    entity.external_id,
                )
                continue
            for tn_external_id in entity.thing_node_external_ids:
                tn_key = entity.stakeholder_key + tn_external_id
                thing_node = existing_thing_nodes.get(tn_key)
                if not thing_node:
=======
        existing_sources = {
            src.stakeholder_key + src.external_id: src for src in session.query(SourceOrm).all()
        }
        logger.debug(
            "Fetched %d existing Sources from the database.",
            len(existing_sources),
        )

        existing_sinks = {
            snk.stakeholder_key + snk.external_id: snk for snk in session.query(SinkOrm).all()
        }
        logger.debug(
            "Fetched %d existing Sinks from the database.",
            len(existing_sinks),
        )

        def process_db_associations(
            entities: list[Source | Sink],
            existing_entities: dict[str, Source | Sink],
            assoc_table: Table,
            entity_key: str,
        ) -> None:
            logger.debug("Processing associations for %d entities.", len(entities))
            for entity in entities:
                if not entity.thing_node_external_ids:
>>>>>>> 8fa1fc92
                    logger.debug(
                        "Skipping entity with external_id %s as it has no associated ThingNodes.",
                        entity.external_id,
                    )
                    continue
                for tn_external_id in entity.thing_node_external_ids:
                    tn_key = entity.stakeholder_key + tn_external_id
                    thing_node = existing_thing_nodes.get(tn_key)
                    if not thing_node:
                        logger.debug(
                            "ThingNode with key %s not found in existing ThingNodes, skipping.",
                            tn_key,
                        )
                        continue
                    thing_node_id = thing_node.id
                    entity_key_full = entity.stakeholder_key + entity.external_id
                    db_entity = existing_entities.get(entity_key_full)
                    if not db_entity:
                        logger.debug(
                            "Entity with key %s not found in existing entities, skipping.",
                            entity_key_full,
                        )
                        continue
                    entity_id = db_entity.id
                    association_exists = (
                        session.query(assoc_table)
                        .filter_by(thing_node_id=thing_node_id, **{entity_key: entity_id})
                        .first()
                    )
<<<<<<< HEAD
                    continue
                entity_id = db_entity.id
                association_exists = (
                    session.query(assoc_table)
                    .filter_by(thing_node_id=thing_node_id, **{entity_key: entity_id})
                    .first()
                )
                association_exists = session.scalars(
                    select(assoc_table)
                    .filter_by(thing_node_id=thing_node_id, **{entity_key: entity_id})
                    .limit(1)
                ).first()
                if association_exists:
                    logger.debug(
                        "Association already exists between ThingNode id %s and %s id %s.",
                        thing_node_id,
                        entity_key,
                        entity_id,
                    )
                else:
                    association = {
                        "thing_node_id": thing_node_id,
                        entity_key: entity_id,
                    }
                    session.execute(assoc_table.insert().values(association))
                    logger.debug(
                        "Created new association between ThingNode id %s and %s id %s.",
                        thing_node_id,
                        entity_key,
                        entity_id,
                    )

    logger.debug("Processing associations for Sources.")
    process_db_associations(
        complete_structure.sources,  # type: ignore
        existing_sources,
        thingnode_source_association,
        "source_id",
    )
=======
                    if association_exists:
                        logger.debug(
                            "Association already exists between ThingNode id %s and %s id %s.",
                            thing_node_id,
                            entity_key,
                            entity_id,
                        )
                    else:
                        association = {
                            "thing_node_id": thing_node_id,
                            entity_key: entity_id,
                        }
                        session.execute(assoc_table.insert().values(association))
                        logger.debug(
                            "Created new association between ThingNode id %s and %s id %s.",
                            thing_node_id,
                            entity_key,
                            entity_id,
                        )

        logger.debug("Processing associations for Sources.")
        process_db_associations(
            complete_structure.sources,  # type: ignore
            existing_sources,
            thingnode_source_association,
            "source_id",
        )
>>>>>>> 8fa1fc92

        logger.debug("Processing associations for Sinks.")
        process_db_associations(
            complete_structure.sinks,  # type: ignore
            existing_sinks,
            thingnode_sink_association,
            "sink_id",
        )

        logger.debug(
            "Completed establishing associations between ThingNodes"
            " and their corresponding Sources and Sinks."
        )
    except IntegrityError as e:
        msg = (
            f"Integrity Error while establishing associations between ThingNodes "
            f"and Sources/Sinks: {str(e)}"
        )
        logger.error(msg)
        raise DBIntegrityError(msg) from e
    except Exception as e:
        msg = (
            f"Error while establishing associations between ThingNodes and Sources/Sinks: {str(e)}"
        )
        logger.error(msg)
        raise DBAssociationError(msg) from e


def update_structure_from_file(file_path: str) -> CompleteStructure:
    logger.debug("Updating structure from JSON file at path: %s.", file_path)
    complete_structure = orm_load_structure_from_json_file(file_path)
    logger.debug("Successfully loaded structure from JSON file.")
    return orm_update_structure(complete_structure)


def orm_update_structure(complete_structure: CompleteStructure) -> CompleteStructure:
    """
    This function updates or inserts the given complete structure into the database.
    """
    logger.debug("Starting update or insert operation for the complete structure in the database.")

    try:
        with get_session()() as session, session.begin():
            logger.debug("Fetching existing records from the database.")

            existing_element_types = fetch_existing_records(session, ElementTypeOrm)
            existing_thing_nodes = fetch_existing_records(session, ThingNodeOrm)
            existing_sources = fetch_existing_records(session, SourceOrm)
            existing_sinks = fetch_existing_records(session, SinkOrm)

            with session.no_autoflush:
                logger.debug("Updating or creating element types.")
                update_or_create_element_types(
                    complete_structure.element_types, existing_element_types, session
                )
                session.flush()

                update_existing_elements(session, ElementTypeOrm, existing_element_types)

                logger.debug("Filling in element type IDs for thing nodes.")
                fill_all_thingnode_element_type_ids_from_db(
                    complete_structure.thing_nodes, existing_element_types
                )

                logger.debug("Filling in parent node IDs for thing nodes.")
                fill_all_thingnode_parent_uuids_from_db(
                    complete_structure.thing_nodes, existing_thing_nodes
                )

                logger.debug("Sorting and flattening the thing nodes hierarchy.")
                sorted_thing_nodes = sort_and_flatten_thing_nodes(
                    complete_structure.thing_nodes, existing_thing_nodes
                )

                logger.debug("Updating or creating thing nodes.")
                update_or_create_thing_nodes(sorted_thing_nodes, existing_thing_nodes, session)
                session.flush()

                update_existing_elements(session, ThingNodeOrm, existing_thing_nodes)
                session.flush()

                logger.debug("Updating or creating sources.")
                update_or_create_sources_or_sinks(
                    complete_structure.sources, existing_sources, session
                )
                session.flush()

                logger.debug("Updating or creating sinks.")
                update_or_create_sources_or_sinks(complete_structure.sinks, existing_sinks, session)
                session.flush()

                logger.debug("Establishing associations between thing nodes, sources, and sinks.")
                fill_source_sink_associations_db(complete_structure, session)
    except IntegrityError as e:
        msg = f"Integrity Error while updating or inserting the structure: {str(e)}"
        logger.error(msg)
        raise DBIntegrityError(msg) from e

    logger.debug("Completed update or insert operation for the complete structure.")
    return complete_structure


def fetch_existing_records(session: SQLAlchemySession, model_class: Any) -> dict[str, Any]:
    """
    Fetches all records of the specified model class from the database and returns them as a
    dictionary with keys composed of stakeholder_key and external_id.
    """
    logger.debug("Fetching all records for model class %s from the database.", model_class.__name__)
    try:
        # Fetch all records of the given model class from the database
        records = session.query(model_class).all()
        logger.debug("Fetched %d records for model class %s.", len(records), model_class.__name__)
        # Create a dictionary mapping stakeholder_key + external_id to the record
        return {rec.stakeholder_key + rec.external_id: rec for rec in records}
    except IntegrityError as e:
        msg = (
            f"Integrity Error while fetching records for model class "
            f"{model_class.__name__}: {str(e)}"
        )

        logger.error(msg)
        raise DBIntegrityError(msg) from e
    except Exception as e:
        # Log the error and re-raise the exception if something goes wrong
        logger.error("Error fetching records for model class %s: %s", model_class.__name__, str(e))
        raise


def update_or_create_element_types(
    elements: list[ElementType],
    existing_elements: dict[str, ElementTypeOrm],
    session: SQLAlchemySession,
) -> None:
    logger.debug("Updating or creating %d element types.", len(elements))
    try:
        for element in elements:
            key = element.stakeholder_key + element.external_id
            db_element = existing_elements.get(key)
            if db_element:
                logger.debug("Updating existing element with key %s.", key)
                element.id = db_element.id  # Set the existing ID
                db_element.name = element.name
                db_element.description = element.description
                db_element.stakeholder_key = element.stakeholder_key
            else:
                logger.debug("Creating new element with key %s.", key)
                new_element = element.to_orm_model()
                session.add(new_element)
    except IntegrityError as e:
        msg = f"Integrity Error while updating or creating element types: {str(e)}"
        logger.error(msg)
        raise DBIntegrityError(msg) from e
    except Exception as e:
        msg = f"Error updating or creating element types: {str(e)}"
        logger.error(msg)
        raise DBUpdateError(msg) from e


def update_existing_elements(
    session: SQLAlchemySession, model_class: Any, existing_elements: dict[str, Any]
) -> None:
    """
    Updates the existing_elements dictionary with records
    from the database for the specified model class.
    """
    logger.debug("Updating existing elements dictionary for model class %s.", model_class.__name__)
    try:
        # Query the database for all records of the specified model class
        new_elements = {
            el.stakeholder_key + el.external_id: el for el in session.query(model_class).all()
        }
        # Update the existing_elements dictionary with the new elements from the database
        existing_elements.update(new_elements)
        logger.debug(
            "Successfully updated existing elements dictionary for model class %s.",
            model_class.__name__,
        )
    except Exception as e:
        # Log the error and re-raise the exception if something goes wrong
        logger.error(
            "Error updating existing elements for model class %s: %s", model_class.__name__, str(e)
        )
        raise


def sort_and_flatten_thing_nodes(
    thing_nodes: list[ThingNode], existing_thing_nodes: dict[str, ThingNodeOrm]
) -> list[ThingNode]:
    logger.debug("Sorting and flattening thing nodes.")
    sorted_nodes_by_level = sort_thing_nodes_from_db(thing_nodes, existing_thing_nodes)
    flattened_nodes = [node for nodes in sorted_nodes_by_level.values() for node in nodes]
    # Flattening the list of nodes is necessary to convert the hierarchical structure
    # into a single, ordered list.
    logger.debug("Flattened thing nodes into a list of %d nodes.", len(flattened_nodes))
    return flattened_nodes


def update_or_create_thing_nodes(
    thing_nodes: list[ThingNode],
    existing_thing_nodes: dict[str, ThingNodeOrm],
    session: SQLAlchemySession,
) -> None:
    """
    Updates existing thing nodes, or creates new ones if they do not exist.
    """
    logger.debug("Updating or creating %d thing nodes.", len(thing_nodes))
    try:
        for node in thing_nodes:
            key = node.stakeholder_key + node.external_id
            db_node = existing_thing_nodes.get(key)
            if db_node:
                logger.debug("Updating existing thing node with key %s.", key)
                node.id = db_node.id  # Set the existing ID
                db_node.name = node.name
                db_node.description = node.description
                db_node.element_type_id = node.element_type_id
                db_node.meta_data = node.meta_data
                db_node.parent_node_id = (
                    node.parent_node_id if node.parent_node_id else db_node.parent_node_id
                )
            else:
                logger.debug("Creating new thing node with key %s.", key)
                new_node = node.to_orm_model()
                session.add(new_node)
    except IntegrityError as e:
        msg = f"Integrity Error while updating or creating thing nodes: {str(e)}"
        logger.error(msg)
        raise DBIntegrityError(msg) from e
    except Exception as e:
        msg = f"Error updating or creating thing nodes: {str(e)}"
        logger.error(msg)
        raise DBUpdateError(msg) from e


def update_or_create_sources_or_sinks(
    sources_or_sinks: Sequence[Source | Sink],
    existing_items: dict[str, SourceOrm | SinkOrm],
    session: SQLAlchemySession,
) -> None:
    """
    Updates existing source or sink items, or creates new ones if they do not exist.
    """
    logger.debug("Updating or creating %d sources or sinks.", len(sources_or_sinks))
<<<<<<< HEAD
    for item in sources_or_sinks:
        key = item.stakeholder_key + item.external_id
        db_item = existing_items.get(key)
        if db_item:
            logger.debug("Updating existing item with key %s.", key)
            item.id = db_item.id  # Set the existing ID
            db_item.name = item.name
            db_item.type = item.type
            db_item.visible = item.visible
            db_item.adapter_key = item.adapter_key
            if isinstance(db_item, SourceOrm) and isinstance(item, Source):
                db_item.source_id = item.source_id
            elif isinstance(db_item, SinkOrm) and isinstance(item, Sink):
                db_item.sink_id = item.sink_id
            db_item.meta_data = item.meta_data
            db_item.preset_filters = item.preset_filters
            db_item.passthrough_filters = (
                [f.dict() for f in item.passthrough_filters] if item.passthrough_filters else None
            )
            db_item.thing_node_external_ids = item.thing_node_external_ids
        else:
            logger.debug("Creating new item with key %s.", key)
            new_item = item.to_orm_model()
            session.add(new_item)
=======
    try:
        for item in sources_or_sinks:
            key = item.stakeholder_key + item.external_id
            db_item = existing_items.get(key)
            if db_item:
                logger.debug("Updating existing item with key %s.", key)
                item.id = db_item.id  # Set the existing ID
                db_item.name = item.name
                db_item.type = item.type
                db_item.visible = item.visible
                db_item.adapter_key = item.adapter_key
                if isinstance(db_item, SourceOrm) and isinstance(item, Source):
                    db_item.source_id = item.source_id
                elif isinstance(db_item, SinkOrm) and isinstance(item, Sink):
                    db_item.sink_id = item.sink_id
                db_item.meta_data = item.meta_data
                db_item.preset_filters = item.preset_filters
                db_item.passthrough_filters = item.passthrough_filters
                db_item.thing_node_external_ids = item.thing_node_external_ids
            else:
                logger.debug("Creating new item with key %s.", key)
                new_item = item.to_orm_model()
                session.add(new_item)
    except IntegrityError as e:
        msg = f"Integrity Error while updating or creating sources/sinks: {str(e)}"
        logger.error(msg)
        raise DBIntegrityError(msg) from e
    except Exception as e:
        msg = f"Error updating or creating sources/sinks: {str(e)}"
        logger.error(msg)
        raise DBUpdateError(msg) from e
>>>>>>> 8fa1fc92


def orm_delete_structure(session: SQLAlchemySession) -> None:
    logger.debug("Deleting all structure data from the database.")
    try:
        # Ignore type mypy error messages that arise from the __table__ assignment
        thingnode_table: Table = ThingNodeOrm.__table__  # type: ignore
        source_table: Table = SourceOrm.__table__  # type: ignore
        sink_table: Table = SinkOrm.__table__  # type: ignore
        elementtype_table: Table = ElementTypeOrm.__table__  # type: ignore

        tables: list[Table] = [
            thingnode_source_association,
            thingnode_sink_association,
            thingnode_table,
            source_table,
            sink_table,
            elementtype_table,
        ]

        # Delete all records in each table
        for table in tables:
            logger.debug("Deleting records from table %s.", table)
            session.execute(delete(table))

        session.commit()
    except IntegrityError as e:
        msg = f"Integrity Error while deleting structure: {str(e)}"
        logger.error(msg)
        session.rollback()
        raise DBIntegrityError(msg) from e
    except Exception as e:
        session.rollback()
        logger.error("Error during structure deletion: %s", str(e))
        raise


def orm_is_database_empty() -> bool:
    logger.debug("Checking if the database is empty.")
    with get_session()() as session:
        element_types = fetch_all_element_types(session)
        thing_nodes = fetch_all_thing_nodes(session)
        sources = fetch_all_sources(session)
        sinks = fetch_all_sinks(session)
        # TODO: Shorten function by only checking for ElementTypes?

    is_empty = not (element_types or thing_nodes or sources or sinks)
    logger.debug("Database empty status: %s", is_empty)

    return is_empty


def orm_get_children(
    parent_id: UUID | None,
) -> tuple[list[ThingNode], list[Source], list[Sink]]:
    """
    Retrieves the child nodes, sources, and sinks associated with a given parent
    node from the database.

    If `parent_id` is None, it returns the root nodes (nodes without a parent),
    along with any sources and sinks associated with the root nodes. Otherwise,
    it fetches the direct child nodes, sources, and sinks associated with the
    specified parent node.
    """

    logger.debug("Fetching children for parent_id: %s", parent_id)

    with get_session()() as session:
        if parent_id is None:
            logger.debug("No parent_id provided, fetching root nodes.")
            root_nodes = (
                session.query(ThingNodeOrm).filter(ThingNodeOrm.parent_node_id.is_(None)).all()
            )
            logger.debug("Fetched %d root nodes.", len(root_nodes))

            return (
                [ThingNode.from_orm_model(node) for node in root_nodes],
                [],
                [],
            )

        logger.debug("Fetching child nodes for parent_id: %s", parent_id)
        child_nodes = (
            session.query(ThingNodeOrm).filter(ThingNodeOrm.parent_node_id == parent_id).all()
        )
        logger.debug("Fetched %d child nodes.", len(child_nodes))

        logger.debug("Fetching sources for parent_id: %s", parent_id)
        sources = (
            session.query(SourceOrm)
            .join(
                thingnode_source_association,
                thingnode_source_association.c.source_id == SourceOrm.id,
            )
            .filter(thingnode_source_association.c.thing_node_id == parent_id)
            .all()
        )
        logger.debug("Fetched %d sources.", len(sources))

        logger.debug("Fetching sinks for parent_id: %s", parent_id)
        sinks = (
            session.query(SinkOrm)
            .join(thingnode_sink_association, thingnode_sink_association.c.sink_id == SinkOrm.id)
            .filter(thingnode_sink_association.c.thing_node_id == parent_id)
            .all()
        )
        logger.debug("Fetched %d sinks.", len(sinks))

        logger.debug(
            "Returning %d child nodes, %d sources, and %d sinks for parent_id: %s",
            len(child_nodes),
            len(sources),
            len(sinks),
            parent_id,
        )

        return (
            [ThingNode.from_orm_model(node) for node in child_nodes],
            [Source.from_orm_model(source) for source in sources],
            [Sink.from_orm_model(sink) for sink in sinks],
        )<|MERGE_RESOLUTION|>--- conflicted
+++ resolved
@@ -5,12 +5,8 @@
 from typing import Any
 from uuid import UUID
 
-<<<<<<< HEAD
 from sqlalchemy import Table, delete, select
-=======
-from sqlalchemy import Table, delete
 from sqlalchemy.exc import IntegrityError
->>>>>>> 8fa1fc92
 
 from hetdesrun.persistence.db_engine_and_session import SQLAlchemySession, get_session
 from hetdesrun.persistence.structure_service_dbmodels import (
@@ -41,31 +37,8 @@
 
 
 def fetch_all_element_types(session: SQLAlchemySession) -> list[ElementTypeOrm]:
-<<<<<<< HEAD
-    element_types = session.execute(select(ElementTypeOrm)).scalars().all()
-    logger.debug("Fetched %d element types from the database.", len(element_types))
-    return element_types
-
-
-def fetch_all_thing_nodes(session: SQLAlchemySession) -> list[ThingNodeOrm]:
-    thing_nodes = session.execute(select(ThingNodeOrm)).scalars().all()
-    logger.debug("Fetched %d thing nodes from the database", len(thing_nodes))
-    return thing_nodes
-
-
-def fetch_all_sources(session: SQLAlchemySession) -> list[SourceOrm]:
-    sources = session.execute(select(SourceOrm)).scalars().all()
-    logger.debug("Fetched %d sources from the database.", len(sources))
-    return sources
-
-
-def fetch_all_sinks(session: SQLAlchemySession) -> list[SinkOrm]:
-    sinks = session.execute(select(SinkOrm)).scalars().all()
-    logger.debug("Fetched %d sinks from the database.", len(sinks))
-    return sinks
-=======
-    try:
-        element_types = session.query(ElementTypeOrm).all()
+    try:
+        element_types = session.execute(select(ElementTypeOrm)).scalars().all()
         logger.debug("Fetched %d element types from the database.", len(element_types))
         return element_types
     except Exception as e:
@@ -76,7 +49,7 @@
 
 def fetch_all_thing_nodes(session: SQLAlchemySession) -> list[ThingNodeOrm]:
     try:
-        thing_nodes = session.query(ThingNodeOrm).all()
+        thing_nodes = session.execute(select(ThingNodeOrm)).scalars().all()
         logger.debug("Fetched %d thing nodes from the database", len(thing_nodes))
         return thing_nodes
     except Exception as e:
@@ -87,7 +60,7 @@
 
 def fetch_all_sources(session: SQLAlchemySession) -> list[SourceOrm]:
     try:
-        sources = session.query(SourceOrm).all()
+        sources = session.execute(select(SourceOrm)).scalars().all()
         logger.debug("Fetched %d sources from the database.", len(sources))
         return sources
     except Exception as e:
@@ -98,14 +71,13 @@
 
 def fetch_all_sinks(session: SQLAlchemySession) -> list[SinkOrm]:
     try:
-        sinks = session.query(SinkOrm).all()
+        sinks = session.execute(select(SinkOrm)).scalars().all()
         logger.debug("Fetched %d sinks from the database.", len(sinks))
         return sinks
     except Exception as e:
         msg = f"Error fetching sinks from the database: {str(e)}"
         logger.error(msg)
         raise DBFetchError(msg) from e
->>>>>>> 8fa1fc92
 
 
 # Structure Services
@@ -295,70 +267,26 @@
     )
     try:
         existing_thing_nodes = {
-            tn.stakeholder_key + tn.external_id: tn for tn in session.query(ThingNodeOrm).all()
+            tn.stakeholder_key + tn.external_id: tn
+        for tn in session.execute(select(ThingNodeOrm)).scalars().all()
         }
         logger.debug(
             "Fetched %d existing ThingNodes from the database.",
             len(existing_thing_nodes),
         )
 
-<<<<<<< HEAD
-    existing_thing_nodes = {
-        tn.stakeholder_key + tn.external_id: tn
-        for tn in session.execute(select(ThingNodeOrm)).scalars().all()
-    }
-    logger.debug(
-        "Fetched %d existing ThingNodes from the database.",
-        len(existing_thing_nodes),
-    )
-
-    existing_sources: dict[str, SourceOrm | SinkOrm] = {
-        src.stakeholder_key + src.external_id: src
+        existing_sources: dict[str, SourceOrm | SinkOrm] = {
+            src.stakeholder_key + src.external_id: src
         for src in session.execute(select(SourceOrm)).scalars().all()
-    }
-    logger.debug(
-        "Fetched %d existing Sources from the database.",
-        len(existing_sources),
-    )
-
-    existing_sinks: dict[str, SourceOrm | SinkOrm] = {
-        snk.stakeholder_key + snk.external_id: snk
-        for snk in session.execute(select(SinkOrm)).scalars().all()
-    }
-    logger.debug(
-        "Fetched %d existing Sinks from the database.",
-        len(existing_sinks),
-    )
-
-    def process_db_associations(
-        entities: list[Source | Sink],
-        existing_entities: dict[str, SourceOrm | SinkOrm],
-        assoc_table: Table,
-        entity_key: str,
-    ) -> None:
-        logger.debug("Processing associations for %d entities.", len(entities))
-        for entity in entities:
-            if not entity.thing_node_external_ids:
-                logger.debug(
-                    "Skipping entity with external_id %s as it has no associated ThingNodes.",
-                    entity.external_id,
-                )
-                continue
-            for tn_external_id in entity.thing_node_external_ids:
-                tn_key = entity.stakeholder_key + tn_external_id
-                thing_node = existing_thing_nodes.get(tn_key)
-                if not thing_node:
-=======
-        existing_sources = {
-            src.stakeholder_key + src.external_id: src for src in session.query(SourceOrm).all()
         }
         logger.debug(
             "Fetched %d existing Sources from the database.",
             len(existing_sources),
         )
 
-        existing_sinks = {
-            snk.stakeholder_key + snk.external_id: snk for snk in session.query(SinkOrm).all()
+        existing_sinks: dict[str, SourceOrm | SinkOrm] = {
+            snk.stakeholder_key + snk.external_id: snk
+        for snk in session.execute(select(SinkOrm)).scalars().all()
         }
         logger.debug(
             "Fetched %d existing Sinks from the database.",
@@ -367,14 +295,13 @@
 
         def process_db_associations(
             entities: list[Source | Sink],
-            existing_entities: dict[str, Source | Sink],
+            existing_entities: dict[str, SourceOrm | SinkOrm],
             assoc_table: Table,
             entity_key: str,
         ) -> None:
             logger.debug("Processing associations for %d entities.", len(entities))
             for entity in entities:
                 if not entity.thing_node_external_ids:
->>>>>>> 8fa1fc92
                     logger.debug(
                         "Skipping entity with external_id %s as it has no associated ThingNodes.",
                         entity.external_id,
@@ -404,48 +331,12 @@
                         .filter_by(thing_node_id=thing_node_id, **{entity_key: entity_id})
                         .first()
                     )
-<<<<<<< HEAD
-                    continue
-                entity_id = db_entity.id
-                association_exists = (
-                    session.query(assoc_table)
-                    .filter_by(thing_node_id=thing_node_id, **{entity_key: entity_id})
-                    .first()
-                )
-                association_exists = session.scalars(
+                    association_exists = session.scalars(
                     select(assoc_table)
                     .filter_by(thing_node_id=thing_node_id, **{entity_key: entity_id})
                     .limit(1)
                 ).first()
                 if association_exists:
-                    logger.debug(
-                        "Association already exists between ThingNode id %s and %s id %s.",
-                        thing_node_id,
-                        entity_key,
-                        entity_id,
-                    )
-                else:
-                    association = {
-                        "thing_node_id": thing_node_id,
-                        entity_key: entity_id,
-                    }
-                    session.execute(assoc_table.insert().values(association))
-                    logger.debug(
-                        "Created new association between ThingNode id %s and %s id %s.",
-                        thing_node_id,
-                        entity_key,
-                        entity_id,
-                    )
-
-    logger.debug("Processing associations for Sources.")
-    process_db_associations(
-        complete_structure.sources,  # type: ignore
-        existing_sources,
-        thingnode_source_association,
-        "source_id",
-    )
-=======
-                    if association_exists:
                         logger.debug(
                             "Association already exists between ThingNode id %s and %s id %s.",
                             thing_node_id,
@@ -472,7 +363,6 @@
             thingnode_source_association,
             "source_id",
         )
->>>>>>> 8fa1fc92
 
         logger.debug("Processing associations for Sinks.")
         process_db_associations(
@@ -716,32 +606,6 @@
     Updates existing source or sink items, or creates new ones if they do not exist.
     """
     logger.debug("Updating or creating %d sources or sinks.", len(sources_or_sinks))
-<<<<<<< HEAD
-    for item in sources_or_sinks:
-        key = item.stakeholder_key + item.external_id
-        db_item = existing_items.get(key)
-        if db_item:
-            logger.debug("Updating existing item with key %s.", key)
-            item.id = db_item.id  # Set the existing ID
-            db_item.name = item.name
-            db_item.type = item.type
-            db_item.visible = item.visible
-            db_item.adapter_key = item.adapter_key
-            if isinstance(db_item, SourceOrm) and isinstance(item, Source):
-                db_item.source_id = item.source_id
-            elif isinstance(db_item, SinkOrm) and isinstance(item, Sink):
-                db_item.sink_id = item.sink_id
-            db_item.meta_data = item.meta_data
-            db_item.preset_filters = item.preset_filters
-            db_item.passthrough_filters = (
-                [f.dict() for f in item.passthrough_filters] if item.passthrough_filters else None
-            )
-            db_item.thing_node_external_ids = item.thing_node_external_ids
-        else:
-            logger.debug("Creating new item with key %s.", key)
-            new_item = item.to_orm_model()
-            session.add(new_item)
-=======
     try:
         for item in sources_or_sinks:
             key = item.stakeholder_key + item.external_id
@@ -759,7 +623,9 @@
                     db_item.sink_id = item.sink_id
                 db_item.meta_data = item.meta_data
                 db_item.preset_filters = item.preset_filters
-                db_item.passthrough_filters = item.passthrough_filters
+                db_item.passthrough_filters = (
+                [f.dict() for f in item.passthrough_filters] if item.passthrough_filters else None
+            )
                 db_item.thing_node_external_ids = item.thing_node_external_ids
             else:
                 logger.debug("Creating new item with key %s.", key)
@@ -773,7 +639,6 @@
         msg = f"Error updating or creating sources/sinks: {str(e)}"
         logger.error(msg)
         raise DBUpdateError(msg) from e
->>>>>>> 8fa1fc92
 
 
 def orm_delete_structure(session: SQLAlchemySession) -> None:
