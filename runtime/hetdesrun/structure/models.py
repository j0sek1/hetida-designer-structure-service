import uuid
from enum import Enum
from typing import Any
from uuid import UUID

from pydantic import BaseModel, Field, ValidationError, root_validator, validator

from hetdesrun.adapters.generic_rest.external_types import ExternalType
from hetdesrun.persistence.structure_service_dbmodels import (
    ElementTypeOrm,
    SinkOrm,
    SourceOrm,
    ThingNodeOrm,
)
from hetdesrun.structure.db.exceptions import DBIntegrityError


class ElementType(BaseModel):
    id: UUID = Field(
        default_factory=uuid.uuid4,
        description="The primary key for the ElementType table",
    )
    external_id: str = Field(..., description="Externally provided unique identifier")
    stakeholder_key: str = Field(..., description="Stakeholder key for the ElementType")
    name: str = Field(..., description="Unique name of the ElementType")
    description: str | None = Field(None, description="Description of the ElementType")
    thing_nodes: list["ThingNode"] = Field(
        default_factory=list, description="List of associated ThingNodes"
    )

    class Config:
        orm_mode = True

    def to_orm_model(self) -> ElementTypeOrm:
        return ElementTypeOrm(
            id=self.id,
            external_id=self.external_id,
            stakeholder_key=self.stakeholder_key,
            name=self.name,
            description=self.description,
            thing_nodes=[tn.to_orm_model() for tn in self.thing_nodes],
        )

    @classmethod
    def from_orm_model(cls, orm_model: ElementTypeOrm) -> "ElementType":
        try:
            return cls(
                id=orm_model.id,
                external_id=orm_model.external_id,
                stakeholder_key=orm_model.stakeholder_key,
                name=orm_model.name,
                description=orm_model.description,
            )
        except ValidationError as e:
            msg = (
                f"Could not validate db entry for id {orm_model.id}. "
                f"Validation error was:\n{str(e)}"
            )
            raise DBIntegrityError(msg) from e


class ThingNode(BaseModel):
    id: UUID = Field(
        default_factory=uuid.uuid4,
        description="The primary key for the ThingNode table",
    )
    external_id: str = Field(..., description="Externally provided unique identifier")
    stakeholder_key: str = Field(..., description="Stakeholder key for the Thing Node")
    name: str = Field(..., description="Unique name of the Thing Node")
    description: str = Field("", description="Description of the Thing Node")
    parent_node_id: UUID | None = Field(
        None, description="Parent node UUID if this is a child node"
    )
    parent_external_node_id: str | None = Field(
        None, description="Externally provided unique identifier for the parent node"
    )
    # This ID is filled with a dummy-value to enable object creation
    # from a json-file for CompleteStructure
    # It is necessary because at the time of json-creation the real UUID
    # corresponding to the element types external ID is unknown
    element_type_id: UUID = Field(
        default_factory=uuid.uuid4, description="Foreign key to the ElementType table"
    )
    element_type_external_id: str = Field(
        ..., description="Externally provided unique identifier for the element type"
    )
    meta_data: dict[str, Any] | None = Field(
        None, description="Optional metadata for the Thing Node"
    )

    class Config:
        orm_mode = True

    def to_orm_model(self) -> ThingNodeOrm:
        return ThingNodeOrm(
            id=self.id,
            external_id=self.external_id,
            stakeholder_key=self.stakeholder_key,
            name=self.name,
            description=self.description,
            parent_node_id=self.parent_node_id,
            parent_external_node_id=self.parent_external_node_id,
            element_type_id=self.element_type_id,
            element_type_external_id=self.element_type_external_id,
            meta_data=self.meta_data,
        )

    @classmethod
    def from_orm_model(cls, orm_model: ThingNodeOrm) -> "ThingNode":
        try:
            return ThingNode(
                id=orm_model.id,
                external_id=orm_model.external_id,
                stakeholder_key=orm_model.stakeholder_key,
                name=orm_model.name,
                description=orm_model.description,
                parent_node_id=orm_model.parent_node_id,
                parent_external_node_id=orm_model.parent_external_node_id,
                element_type_id=orm_model.element_type_id,
                element_type_external_id=orm_model.element_type_external_id,
                meta_data=orm_model.meta_data,
            )
        except ValidationError as e:
            msg = (
                f"Could not validate db entry for id {orm_model.id}. "
                f"Validation error was:\n{str(e)}"
            )
            raise DBIntegrityError(msg) from e


class FilterType(str, Enum):
    free_text = "free_text"


class Filter(BaseModel):
    name: str = Field(..., description="Name of the filter")
    type: FilterType = Field(..., description="Type of the filter")  # noqa: A003
    required: bool = Field(..., description="Indicates if the filter is required")


class Source(BaseModel):
    id: UUID = Field(default_factory=uuid.uuid4, description="Unique identifier for the source")  # noqa: A003
    external_id: str = Field(..., description="Externally provided unique identifier")
    stakeholder_key: str = Field(..., description="Stakeholder key for the Source")
    name: str = Field(..., description="Name of the source")
    type: ExternalType = Field(..., description="Type of the source")  # noqa: A003
    visible: bool = Field(True, description="Visibility of the source")
    display_path: str = Field(
        "", description="Displays all parent nodes in sequence in the designer frontend"
    )
    preset_filters: dict[str, Any] = Field(
        default_factory=dict, description="Preset filters for the source"
    )
    passthrough_filters: list[Filter] | None = Field(
        None, description="Passthrough filters for the source"
    )
    adapter_key: str = Field(..., description="Adapter key or identifier")
    source_id: str = Field(..., description="Referenced HD Source identifier")
    ref_key: str | None = Field(
        None,
        description="Key of the referenced metadatum, only used for sources of type metadata(any)",
    )
    ref_id: str = Field(
        "",
        description="ID of the thingnode in the mapped adapter hierarchy,"
        " which the mapped source references if source has type metadata(any)",
    )
    meta_data: dict[str, Any] | None = Field(None, description="Optional metadata for the Source")
    thing_node_external_ids: list[str] | None = Field(
        None,
        description="List of externally provided unique identifiers for the thing nodes",
    )

    class Config:
        orm_mode = True

    def to_orm_model(self) -> SourceOrm:
        return SourceOrm(
            id=self.id,
            external_id=self.external_id,
            stakeholder_key=self.stakeholder_key,
            name=self.name,
            type=self.type,
            visible=self.visible,
            display_path=self.display_path,
            preset_filters=self.preset_filters,
            passthrough_filters=[f.dict() for f in self.passthrough_filters]
            if self.passthrough_filters
            else None,
            adapter_key=self.adapter_key,
            source_id=self.source_id,
            ref_key=self.ref_key,
            ref_id=self.ref_id,
            meta_data=self.meta_data,
            thing_node_external_ids=self.thing_node_external_ids
            if self.thing_node_external_ids is not None
            else [],
        )

    @classmethod
    def from_orm_model(cls, orm_model: SourceOrm) -> "Source":
        return Source(
            id=orm_model.id,
            external_id=orm_model.external_id,
            stakeholder_key=orm_model.stakeholder_key,
            name=orm_model.name,
            type=orm_model.type,
            visible=orm_model.visible,
            display_path=orm_model.display_path,
            preset_filters=orm_model.preset_filters,
            passthrough_filters=orm_model.passthrough_filters,
            adapter_key=orm_model.adapter_key,
            source_id=orm_model.source_id,
            ref_key=orm_model.ref_key,
            ref_id=orm_model.ref_id,
            meta_data=orm_model.meta_data,
            thing_node_external_ids=orm_model.thing_node_external_ids,
        )

    @validator("preset_filters", "passthrough_filters", pre=True, each_item=True)
    def validate_filters(cls, v: Any) -> Any:
        if not v:
            return {}
        return v


class Sink(BaseModel):
    id: UUID = Field(default_factory=uuid.uuid4, description="Unique identifier for the sink")  # noqa: A003
    external_id: str = Field(..., description="Externally provided unique identifier")
    stakeholder_key: str = Field(..., description="Stakeholder key for the Sink")
    name: str = Field(..., description="Name of the sink")
    type: ExternalType = Field(..., description="Type of the sink")  # noqa: A003
    visible: bool = Field(True, description="Visibility of the sink")
    display_path: str = Field(
        "", description="Displays all parent nodes in sequence in the designer frontend"
    )
    preset_filters: dict[str, Any] = Field(
        default_factory=dict, description="Preset filters for the sink"
    )
    passthrough_filters: list[Filter] | None = Field(
        None, description="Passthrough filters for the sink"
    )
    adapter_key: str = Field(..., description="Adapter key or identifier")
    sink_id: str = Field(..., description="Referenced HD Sink identifier")
    ref_key: str | None = Field(
        None,
        description="Key of the referenced metadatum, only used for sinks of type metadata(any)",
    )
    ref_id: str = Field(
        "",
        description="ID of the thingnode in the mapped adapter hierarchy,"
        " which the mapped source references if sink has type metadata(any)",
    )
    meta_data: dict[str, Any] | None = Field(None, description="Optional metadata for the Sink")
    thing_node_external_ids: list[str] | None = Field(
        None,
        description="List of externally provided unique identifiers for the thing nodes",
    )

    class Config:
        orm_mode = True

    def to_orm_model(self) -> SinkOrm:
        return SinkOrm(
            id=self.id,
            external_id=self.external_id,
            stakeholder_key=self.stakeholder_key,
            name=self.name,
            type=self.type,
            visible=self.visible,
            display_path=self.display_path,
            preset_filters=self.preset_filters,
            passthrough_filters=[f.dict() for f in self.passthrough_filters]
            if self.passthrough_filters
            else None,
            adapter_key=self.adapter_key,
            sink_id=self.sink_id,
            ref_key=self.ref_key,
            ref_id=self.ref_id,
            meta_data=self.meta_data,
            thing_node_external_ids=self.thing_node_external_ids
            if self.thing_node_external_ids is not None
            else [],
        )

    @classmethod
    def from_orm_model(cls, orm_model: SinkOrm) -> "Sink":
        return Sink(
            id=orm_model.id,
            external_id=orm_model.external_id,
            stakeholder_key=orm_model.stakeholder_key,
            name=orm_model.name,
            type=orm_model.type,
            visible=orm_model.visible,
            display_path=orm_model.display_path,
            preset_filters=orm_model.preset_filters,
            passthrough_filters=orm_model.passthrough_filters,
            adapter_key=orm_model.adapter_key,
            sink_id=orm_model.sink_id,
            ref_key=orm_model.ref_key,
            ref_id=orm_model.ref_id,
            meta_data=orm_model.meta_data,
            thing_node_external_ids=orm_model.thing_node_external_ids,
        )

    @validator("preset_filters", "passthrough_filters", pre=True, each_item=True)
    def validate_filters(cls, v: Any) -> Any:
        if not v:
            return {}
        return v


class CompleteStructure(BaseModel):
    element_types: list[ElementType] = Field(..., description="All element types of the structure")
    thing_nodes: list[ThingNode] = Field(
        default_factory=list, description="All thingnodes of the structure"
    )
    sources: list[Source] = Field(default_factory=list, description="All sources of the structure")
    sinks: list[Sink] = Field(default_factory=list, description="All sinks of the structure")

    @root_validator(pre=True)
    def validate_root_nodes_parent_ids_are_none(cls, values: dict[str, Any]) -> dict[str, Any]:
        # Check if each parent_external_node_id exists in at least one other node

        nodes = values.get("thing_nodes", [])
        # Create a set of all external_ids in the thing_nodes list
        external_ids = {node["external_id"] for node in nodes}

        for node in nodes:
            parent_ext_id = node.get("parent_external_node_id")
            if parent_ext_id is not None and parent_ext_id not in external_ids:
                # Raise an error if the parent_external_node_id does not exist in the other nodes
                raise ValueError(
                    f"Root node '{node.get('name')}' has an invalid "
                    f"parent_external_node_id '{parent_ext_id}' that does "
                    "not reference any existing ThingNode."
                )
        return values

    @root_validator(pre=True)
    def check_stakeholder_key_consistency(cls, values: dict[str, Any]) -> dict[str, Any]:
        # Retrieve the list of thing_nodes from the input values.
        # If 'thing_nodes' is not provided, default to an empty list.
        thing_nodes = values.get("thing_nodes", [])

        # Identify root nodes.
        # A root node is defined as a node without a parent (parent_external_node_id is None).
        root_nodes = [node for node in thing_nodes if node.get("parent_external_node_id") is None]

        # Iterate over each root node to validate the hierarchy starting from it.
        for root_node in root_nodes:
            # The expected stakeholder_key for this hierarchy is
            # the stakeholder_key of the root node.
            expected_stakeholder_key = root_node["stakeholder_key"]

            # Initialize a stack for depth-first traversal of the hierarchy.
            stack = [root_node]

            # Initialize a set to keep track of visited nodes to
            # prevent infinite loops in case of cycles.
            visited: set[str] = set()

            # Traverse the hierarchy using a stack (iterative Depth-First Search).
            while stack:
                # Pop the last node from the stack to process it.
                current_node = stack.pop()

                # Get the external_id of the current node for identification.
                current_external_id = current_node["external_id"]

                # Check if the current node has already been visited.
                if current_external_id in visited:
                    # If visited, skip processing this node to avoid
                    # revisiting and potential infinite loops.
                    continue  # Already visited

                # Mark the current node as visited by adding its external_id to the visited set.
                visited.add(current_external_id)

                # Validate the stakeholder_key of the current node.
                if current_node["stakeholder_key"] != expected_stakeholder_key:
                    # If the stakeholder_key does not match the expected one, raise a ValueError.
                    raise ValueError(
                        f"Inconsistent stakeholder_key at node {current_external_id}. "
                        f"Expected: {expected_stakeholder_key}, "
                        f"found: {current_node['stakeholder_key']}"
                    )

                # Find all child nodes of the current node.
                child_nodes = [
                    node
                    for node in thing_nodes
                    if node.get("parent_external_node_id") == current_external_id
                ]

                # Add all child nodes to the stack to continue the traversal.
                stack.extend(child_nodes)
        # If all hierarchies have consistent stakeholder_keys, return the validated values.
        return values

    @root_validator(pre=True)
    def check_for_circular_reference(cls, values: dict[str, Any]) -> dict[str, Any]:
        # Checks for circular references in the thing_nodes hierarchy
        # by recursively visiting parent nodes.

        # Create a dictionary mapping from external_id to the corresponding node for quick access.
        nodes_by_external_id = {node["external_id"]: node for node in values.get("thing_nodes", [])}

        # Set to keep track of nodes currently being visited to detect circular references.
        visited = set()

        # Define a nested function to recursively visit nodes and check for circular references.
        def visit(node: dict[str, Any]) -> None:
            # If the current node is already in the visited set, a circular reference is detected.
            if node["external_id"] in visited:
                raise ValueError(f"Circular reference detected in node {node['external_id']}")

            # Mark the current node as visited by adding its external_id to the visited set.
            visited.add(node["external_id"])

            # Get the external_id of the parent node.
            parent_external_id = node.get("parent_external_node_id")

            # If the parent_external_id exists and the parent node is in the
            # nodes_by_external_id dictionary, recursively visit the parent node.
            if parent_external_id and parent_external_id in nodes_by_external_id:
                visit(nodes_by_external_id[parent_external_id])

            # After visiting all parent nodes, remove the current node from the visited set.
            visited.remove(node["external_id"])

        # Iterate over all thing_nodes in the input values.
        for node in values.get("thing_nodes", []):
            # If the node has not been visited yet, initiate a visit starting from this node.
            if node["external_id"] not in visited:
                visit(node)

<<<<<<< HEAD
    @root_validator(pre=True)
    def check_unique_external_ids(cls, values: dict[str, Any]) -> dict[str, Any]:
        unique_check = {
            "element_types": set(),
            "thing_nodes": set(),
            "sources": set(),
            "sinks": set(),
        }
        for category in unique_check:
            for item in values.get(category, []):
                if item["external_id"] in unique_check[category]:
                    raise ValueError(
                        f"Duplicate external_id '{item['external_id']}' found in {category}."
                    )
                unique_check[category].add(item["external_id"])
=======
        # If no circular references are detected, return the validated values.
>>>>>>> b0fa6b45
        return values

    @root_validator(pre=True)
    def validate_source_sink_references(cls, values: dict[str, Any]) -> dict[str, Any]:
        # Ensure that all sources and sinks reference valid thing_nodes by checking their
        # thing_node_external_ids against the set of known thing_node IDs.

        thing_node_ids = {node["external_id"] for node in values.get("thing_nodes", [])}
        for source in values.get("sources", []):
            # For each source, check all referenced ThingNode external IDs.
            for tn_id in source.get("thing_node_external_ids", []):
                # If a ThingNode external ID referenced by the source
                # does not exist in 'thing_node_ids', raise an error.
                if tn_id not in thing_node_ids:
                    raise ValueError(
                        f"Source '{source['external_id']}' references "
                        f"non-existing ThingNode '{tn_id}'."
                    )

        for sink in values.get("sinks", []):
            # For each sink, check all referenced ThingNode external IDs.
            for tn_id in sink.get("thing_node_external_ids", []):
                # If a ThingNode external ID referenced by the sink
                # does not exist in 'thing_node_ids', raise an error.
                if tn_id not in thing_node_ids:
                    raise ValueError(
                        f"Sink '{sink['external_id']}' references "
                        f"non-existing ThingNode '{tn_id}'."
                    )
<<<<<<< HEAD
=======
        # If all sources and sinks reference existing ThingNodes, return the validated values.
>>>>>>> b0fa6b45
        return values<|MERGE_RESOLUTION|>--- conflicted
+++ resolved
@@ -435,25 +435,7 @@
             if node["external_id"] not in visited:
                 visit(node)
 
-<<<<<<< HEAD
-    @root_validator(pre=True)
-    def check_unique_external_ids(cls, values: dict[str, Any]) -> dict[str, Any]:
-        unique_check = {
-            "element_types": set(),
-            "thing_nodes": set(),
-            "sources": set(),
-            "sinks": set(),
-        }
-        for category in unique_check:
-            for item in values.get(category, []):
-                if item["external_id"] in unique_check[category]:
-                    raise ValueError(
-                        f"Duplicate external_id '{item['external_id']}' found in {category}."
-                    )
-                unique_check[category].add(item["external_id"])
-=======
         # If no circular references are detected, return the validated values.
->>>>>>> b0fa6b45
         return values
 
     @root_validator(pre=True)
@@ -483,8 +465,5 @@
                         f"Sink '{sink['external_id']}' references "
                         f"non-existing ThingNode '{tn_id}'."
                     )
-<<<<<<< HEAD
-=======
         # If all sources and sinks reference existing ThingNodes, return the validated values.
->>>>>>> b0fa6b45
         return values