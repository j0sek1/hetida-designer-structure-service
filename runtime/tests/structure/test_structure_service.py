--- conflicted
+++ resolved
@@ -752,15 +752,7 @@
 
 
 @pytest.mark.skip(
-<<<<<<< HEAD
-    reason="The test fails solely due to the validator "
-    "'validate_source_sink_references' in the CompleteStructure model, "
-    "as it only accounts for the new JSON structure. A solution needs "
-    "to be implemented for this issue. Potentially, a flag could be "
-    "introduced to distinguish between a complete or partial update."
-=======
     reason="This tests whether a partial update is possible. Currently it is not supported"
->>>>>>> 10a87c9c
 )
 @pytest.mark.usefixtures("_db_test_structure")
 def test_update_structure_modified_source_thing_node_relation_with_missing_thing_node():
